--- conflicted
+++ resolved
@@ -37,13 +37,6 @@
 namespace seq {
 namespace ast {
 
-<<<<<<< HEAD
-#ifdef HAHA2
-
-void DocStmtVisitor::visit(const SuiteStmt *stmt) {
-  for (auto &i : stmt->stmts) {
-    i->accept(*this);
-=======
 json DocStmtVisitor::apply(const string &argv0, const vector<string> &files) {
   auto shared = make_shared<DocShared>();
   shared->argv0 = argv0;
@@ -52,9 +45,9 @@
   auto ast = parse_file(stdlib);
   shared->modules[""] = make_shared<DocContext>(shared);
   shared->modules[""]->file = stdlib;
-  for (auto &s : vector<string>{"void", "byte", "float", "seq", "bool", "int",
-                                "str", "ptr", "function", "generator", "tuple",
-                                "array", "Kmer", "Int", "UInt", "optional"}) {
+  for (auto &s : vector<string>{"void", "byte", "float", "seq", "bool", "int", "str",
+                                "ptr", "function", "generator", "tuple", "array",
+                                "Kmer", "Int", "UInt", "optional"}) {
     shared->j[to_string(shared->itemID)] = {
         {"kind", "class"}, {"name", s}, {"type", "type"}};
     shared->modules[""]->add(s, make_shared<int>(shared->itemID++));
@@ -69,7 +62,6 @@
     ctx->file = abs;
     ast = parse_file(abs);
     DocStmtVisitor(ctx).transformModule(move(ast));
->>>>>>> 6866f21a
   }
 
   return shared->j;
@@ -90,8 +82,7 @@
   return "";
 }
 
-vector<StmtPtr> DocStmtVisitor::flatten(StmtPtr stmt, string *docstr,
-                                        bool deep) {
+vector<StmtPtr> DocStmtVisitor::flatten(StmtPtr stmt, string *docstr, bool deep) {
   vector<StmtPtr> stmts;
   if (auto s = CAST(stmt, SuiteStmt)) {
     for (int i = 0; i < (deep ? s->stmts.size() : 1); i++) {
@@ -135,8 +126,7 @@
     if (id == "")
       continue;
     if (i < (flat.size() - 1) &&
-        (CAST(s, AssignStmt) || CAST(s, ExternImportStmt) ||
-         CAST(s, TypeAliasStmt))) {
+        (CAST(s, AssignStmt) || CAST(s, ExternImportStmt) || CAST(s, TypeAliasStmt))) {
       auto s = getDocstr(flat[i + 1]);
       if (!s.empty())
         ctx->shared->j[id]["doc"] = s;
@@ -184,9 +174,8 @@
 void DocStmtVisitor::visit(const FunctionStmt *stmt) {
   int id = ctx->shared->itemID++;
   ctx->add(stmt->name, make_shared<int>(id));
-  json j{{"kind", "function"},
-         {"pos", jsonify(stmt->getSrcInfo())},
-         {"name", stmt->name}};
+  json j{
+      {"kind", "function"}, {"pos", jsonify(stmt->getSrcInfo())}, {"name", stmt->name}};
 
   vector<json> args;
   for (auto &g : stmt->generics)
@@ -202,19 +191,6 @@
     }
     args.push_back(j);
   }
-<<<<<<< HEAD
-  string as;
-  for (auto &a : stmt->args)
-    as += " " + a.toString();
-  LOG("(#fun {}{}{}{}{}{})", stmt->name,
-      stmt->generics.size() ? format(" :generics {}", fmt::join(stmt->generics, " "))
-                            : "",
-      stmt->ret ? " :return " + stmt->ret->toString() : "",
-      stmt->args.size() ? " :args" + as : "",
-      stmt->attributes.size() ? format(" :attrs ({})", fmt::join(stmt->attributes, " "))
-                              : "",
-      docstr.size() ? format(" :docstr \"{}\"", escape(docstr)) : "");
-=======
   j["generics"] = stmt->generics;
   j["attrs"] = stmt->attributes;
   if (stmt->ret)
@@ -228,7 +204,6 @@
     j["doc"] = docstr;
   ctx->shared->j[to_string(id)] = j;
   result = to_string(id);
->>>>>>> 6866f21a
 }
 
 void DocStmtVisitor::visit(const ClassStmt *stmt) {
@@ -275,8 +250,7 @@
 void DocStmtVisitor::visit(const TypeAliasStmt *stmt) {
   int id = ctx->shared->itemID++;
   ctx->add(stmt->name, make_shared<int>(id));
-  json j{
-      {"name", stmt->name}, {"kind", "alias"}, {"type", transform(stmt->expr)}};
+  json j{{"name", stmt->name}, {"kind", "alias"}, {"type", transform(stmt->expr)}};
   ctx->shared->j[to_string(id)] = j;
   result = to_string(id);
 }
@@ -290,8 +264,7 @@
 }
 
 void DocStmtVisitor::visit(const ImportStmt *stmt) {
-  auto file =
-      getImportFile(ctx->shared->argv0, stmt->from.first, ctx->file, false);
+  auto file = getImportFile(ctx->shared->argv0, stmt->from.first, ctx->file, false);
   if (file == "")
     ERROR(stmt, "cannot locate import '{}'", stmt->from.first);
 
@@ -331,9 +304,8 @@
     return;
   int id = ctx->shared->itemID++;
   ctx->add(e->value, make_shared<int>(id));
-  json j{{"name", e->value},
-         {"kind", "variable"},
-         {"pos", jsonify(stmt->getSrcInfo())}};
+  json j{
+      {"name", e->value}, {"kind", "variable"}, {"pos", jsonify(stmt->getSrcInfo())}};
   ctx->shared->j[to_string(id)] = j;
   result = to_string(id);
 }
@@ -383,15 +355,6 @@
       ERROR(stmt, "invalid generic variable");
     }
   }
-<<<<<<< HEAD
-  string as;
-  for (auto &a : stmt->args)
-    as += " " + a.toString();
-  LOG("(#{} {}{}{} {})", (stmt->isRecord ? "type" : "class"), stmt->name,
-      stmt->generics.size() ? format(" :gen {}", fmt::join(stmt->generics, " ")) : "",
-      stmt->args.size() ? " :args" + as : "",
-      docstr.size() ? format(" :docstr \"{}\"", escape(docstr)) : "");
-=======
   auto i = ctx->find(name);
   if (!i)
     ERROR(stmt, "cannot find '{}'", name);
@@ -406,8 +369,7 @@
 
   string docstr;
   vector<string> members;
-  for (auto &f :
-       flatten(move(const_cast<ExtendStmt *>(stmt)->suite), &docstr)) {
+  for (auto &f : flatten(move(const_cast<ExtendStmt *>(stmt)->suite), &docstr)) {
     if (auto ff = CAST(f, FunctionStmt)) {
       auto i = transform(f);
       if (i != "")
@@ -426,9 +388,7 @@
   int id = ctx->shared->itemID++;
   ctx->shared->j[to_string(id)] = j;
   result = to_string(id);
->>>>>>> 6866f21a
-}
-#endif
+}
 
 } // namespace ast
 } // namespace seq