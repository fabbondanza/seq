--- conflicted
+++ resolved
@@ -746,12 +746,7 @@
   IRBuilder<> builder(block);
   types::Type *valType = value->getType();
   for (auto *pattern : patterns) {
-<<<<<<< HEAD
-    if (pattern->isCatchAll())
-      seenCatchAll = true;
-=======
     pattern->resolveTypes(valType);
->>>>>>> 775022af
   }
 
   Value *val = value->codegen(getBase(), block);
