#include "lang/seq.h"

using namespace seq;
using namespace llvm;

BaseFunc::BaseFunc()
    : parentType(nullptr), module(nullptr), preambleBlock(nullptr),
      func(nullptr) {}

bool BaseFunc::isGen() { return false; }

LLVMContext &BaseFunc::getContext() {
  assert(module);
  return module->getContext();
}

BasicBlock *BaseFunc::getPreamble() const {
  assert(preambleBlock);
  return preambleBlock;
}

types::FuncType *BaseFunc::getFuncType() {
  return types::FuncType::get({}, types::Void);
}

Function *BaseFunc::getFunc(Module *module) {
  codegen(module);
  assert(func);
  return func;
}

void BaseFunc::setEnclosingClass(types::Type *parentType) {
  this->parentType = parentType;
}

Func::Func()
    : BaseFunc(), SrcObject(), external(false), name(), inTypes(),
      outType(types::Void), defaultArgs(), scope(new Block()), argNames(),
      argVars(), attributes(), parentFunc(nullptr), prefetch(false),
      interAlign(false), gen(false), promise(nullptr), handle(nullptr),
      cleanup(nullptr), suspend(nullptr) {
  if (!this->argNames.empty())
    assert(this->argNames.size() == this->inTypes.size());
}

Block *Func::getBlock() { return scope; }

std::string Func::genericName() { return name; }

void Func::setEnclosingFunc(BaseFunc *parentFunc) {
  auto p = dynamic_cast<seq::Func *>(parentFunc);
  assert(p);
  this->parentFunc = p;
}

void Func::setGenerator() {
  if (interAlign)
    throw exc::SeqException(
        "functions performing inter-sequence alignment cannot be generators",
        getSrcInfo());
  gen = true;
}

void Func::addAttribute(std::string attr) {
  attributes.push_back(attr);

  if (attr == "builtin") {
    auto name = genericName();
    auto i = name.find('['); // chop off realization part
    if (i != std::string::npos)
      name = name.substr(0, i);
    builtins[name] = this;
  } else if (attr == "prefetch") {
    if (prefetch)
      return;
    if (interAlign)
      throw exc::SeqException(
          "function cannot perform both prefetch and inter-sequence alignment",
          getSrcInfo());

    prefetch = true;
    gen = true;
    outType =
        types::GenType::get(outType, types::GenType::GenTypeKind::PREFETCH);
  } else if (attr == "inter_align") {
    if (interAlign)
      return;
    if (prefetch)
      throw exc::SeqException(
          "function cannot perform both prefetch and inter-sequence alignment",
          getSrcInfo());
    if (!outType->is(types::Void))
      throw exc::SeqException("functions performing inter-sequence alignment "
                              "cannot return a value",
                              getSrcInfo());
    interAlign = true;
    gen = true;
    types::RecordType *yieldType = PipeExpr::getInterAlignYieldType();
    outType =
        types::GenType::get(yieldType, types::GenType::GenTypeKind::INTERALIGN);
  }
}

std::vector<std::string> Func::getAttributes() { return attributes; }

bool Func::hasAttribute(const std::string &attr) {
  for (const std::string &a : attributes) {
    if (a == attr)
      return true;
  }
  return false;
}

/*
 * Mangling rules:
 *   - Base function name is mangled as "<name>[<generic type 1>,<generic type
 * 2>,(...),<generic type N>]" or simply "<name>" if function is not generic.
 *   - If function is nested in function g, "<mangled name of g>::" is prepended
 * to the name.
 *   - If function is method of class C, "<type name of C>::" is prepended to
 * the name.
 *   - ".<out type>.<arg type 1>.<arg type 2>.(...).<arg type N>" is appended to
 * the name.
 */
std::string Func::getMangledFuncName() {
  // don't mangle external, built-in ("seq."-prefixed) or exported functions:
  if (external || name.rfind("seq.", 0) == 0 || hasAttribute("export"))
    return name;

  // a nested function can't be a class method:
  assert(!(parentType && parentFunc));
  std::string mangled = name;

  if (parentFunc)
    mangled = parentFunc->getMangledFuncName() + "::" + mangled;

  if (parentType)
    mangled = parentType->getName() + "::" + mangled;

  types::FuncType *funcType = getFuncType();
  for (unsigned i = 0; i < funcType->numBaseTypes(); i++)
    mangled += "." + funcType->getBaseType(i)->getName();

  return mangled;
}

void Func::codegen(Module *module) {
  if (this->module != module) {
    func = nullptr;
    this->module = module;
  }

  if (func)
    return;

  LLVMContext &context = module->getContext();
  std::vector<Type *> types;
  for (auto *type : inTypes)
    types.push_back(type->getLLVMType(context));

  std::string mangledName = getMangledFuncName();
  auto *cached = module->getFunction(mangledName);
  if (cached) {
    func = cast<Function>(cached);
    return;
  }

  FunctionType *funcTypeLLVM =
      FunctionType::get(outType->getLLVMType(context), types, false);
  func = cast<Function>(module->getOrInsertFunction(mangledName, funcTypeLLVM));

  if (external)
    return;

  if (hasAttribute("export")) {
    if (parentType || parentFunc)
      throw exc::SeqException("can only export top-level functions",
                              getSrcInfo());
    func->setLinkage(GlobalValue::ExternalLinkage);
  } else {
    func->setLinkage(GlobalValue::PrivateLinkage);
  }
  if (hasAttribute("inline")) {
    if (hasAttribute("noinline"))
      throw exc::SeqException(
          "function cannot be marked 'inline' and 'noinline'", getSrcInfo());
    func->addFnAttr(Attribute::AttrKind::AlwaysInline);
  }
  if (hasAttribute("noinline")) {
    func->addFnAttr(Attribute::AttrKind::NoInline);
  }
  if (config::config().profile) {
    func->addFnAttr("xray-instruction-threshold", "200");
  }
  func->setPersonalityFn(makePersonalityFunc(module));
  preambleBlock = BasicBlock::Create(context, "preamble", func);
  IRBuilder<> builder(preambleBlock);

  /*
   * Set up general generator intrinsics, if indeed a generator
   */
  Value *id = nullptr;
  if (gen) {
    Function *idFn = Intrinsic::getDeclaration(module, Intrinsic::coro_id);
    Value *nullPtr =
        ConstantPointerNull::get(IntegerType::getInt8PtrTy(context));

    if (!outType->getBaseType(0)->is(types::Void)) {
      promise = makeAlloca(outType->getBaseType(0)->getLLVMType(context),
                           preambleBlock);
      promise->setName("promise");
      Value *promiseRaw =
          builder.CreateBitCast(promise, IntegerType::getInt8PtrTy(context));
      id = builder.CreateCall(
          idFn, {ConstantInt::get(IntegerType::getInt32Ty(context), 0),
                 promiseRaw, nullPtr, nullPtr});
    } else {
      id = builder.CreateCall(
          idFn, {ConstantInt::get(IntegerType::getInt32Ty(context), 0), nullPtr,
                 nullPtr, nullPtr});
    }
    id->setName("id");
  }

  assert(argNames.empty() || argNames.size() == inTypes.size());
  auto argsIter = func->arg_begin();
  for (auto &argName : argNames) {
    auto iter = argVars.find(argName);
    assert(iter != argVars.end());
    iter->second->store(this, argsIter, preambleBlock);
    ++argsIter;
  }

  BasicBlock *allocBlock = nullptr;
  Value *alloc = nullptr;
  if (gen) {
    allocBlock = BasicBlock::Create(context, "alloc", func);
    builder.SetInsertPoint(allocBlock);
    Function *sizeFn = Intrinsic::getDeclaration(module, Intrinsic::coro_size,
                                                 {seqIntLLVM(context)});
    Value *size = builder.CreateCall(sizeFn);
    auto *allocFunc = makeAllocFunc(module, false);
    alloc = builder.CreateCall(allocFunc, size);
  }

  BasicBlock *entry = BasicBlock::Create(context, "entry", func);
  BasicBlock *entryActual = entry;
  BasicBlock *dynFree = nullptr;

  if (gen) {
    builder.CreateBr(entry);
    builder.SetInsertPoint(entry);
    PHINode *phi = builder.CreatePHI(IntegerType::getInt8PtrTy(context), 2);
    phi->addIncoming(
        ConstantPointerNull::get(IntegerType::getInt8PtrTy(context)),
        preambleBlock);
    phi->addIncoming(alloc, allocBlock);

    Function *beginFn =
        Intrinsic::getDeclaration(module, Intrinsic::coro_begin);
    handle = builder.CreateCall(beginFn, {id, phi});
    handle->setName("hdl");

    /*
     * Cleanup code
     */
    cleanup = BasicBlock::Create(context, "cleanup", func);
    dynFree = BasicBlock::Create(context, "dyn_free", func);
    builder.SetInsertPoint(cleanup);
    Function *freeFn = Intrinsic::getDeclaration(module, Intrinsic::coro_free);
    Value *mem = builder.CreateCall(freeFn, {id, handle});
    Value *needDynFree = builder.CreateIsNotNull(mem);

    suspend = BasicBlock::Create(context, "suspend", func);
    builder.CreateCondBr(needDynFree, dynFree, suspend);

    builder.SetInsertPoint(dynFree);
    builder.CreateBr(suspend);

    builder.SetInsertPoint(suspend);
    Function *endFn = Intrinsic::getDeclaration(module, Intrinsic::coro_end);
    builder.CreateCall(
        endFn, {handle, ConstantInt::get(IntegerType::getInt1Ty(context), 0)});
    builder.CreateRet(handle);

    exit = BasicBlock::Create(context, "final", func);
  }

  builder.SetInsertPoint(entry);

  if (gen) {
    // make sure the generator is initially suspended:
    codegenYield(nullptr, outType->getBaseType(0), entry);
  }

  BasicBlock *block = entry;
  scope->codegen(block);

  BasicBlock *exitBlock = block;
  builder.SetInsertPoint(exitBlock);

  if (gen) {
    builder.CreateBr(exit);
    codegenYield(nullptr, nullptr, exit); // final yield
  } else {
    if (outType->is(types::Void)) {
      builder.CreateRetVoid();
    } else {
      // i.e. if there isn't already a return at the end
      if (scope->stmts.empty() ||
          !dynamic_cast<Return *>(scope->stmts.back())) {
        builder.CreateRet(outType->defaultValue(exitBlock));
      } else {
        builder.CreateUnreachable();
      }
    }
  }

  builder.SetInsertPoint(preambleBlock);
  if (gen) {
    Function *allocFn =
        Intrinsic::getDeclaration(module, Intrinsic::coro_alloc);
    Value *needAlloc = builder.CreateCall(allocFn, id);
    builder.CreateCondBr(needAlloc, allocBlock, entryActual);

    exit->moveAfter(&func->getBasicBlockList().back());
    cleanup->moveAfter(exit);
    dynFree->moveAfter(cleanup);
    suspend->moveAfter(dynFree);
  } else {
    builder.CreateBr(entry);
  }
}

void Func::codegenReturn(Value *val, types::Type *type, BasicBlock *&block,
                         bool dryrun) {
  if (prefetch || interAlign) {
    codegenYield(val, type, block, false, dryrun);
  } else {
    if (gen) {
      if (val)
        throw exc::SeqException("cannot return value from generator");
    } else {
      if ((val && type && !types::is(type, outType)) ||
          (!val && !outType->is(types::Void)))
        throw exc::SeqException("cannot return '" + type->getName() +
                                "' from function returning '" +
                                outType->getName() + "'");

      if (val && type && type->is(types::Void))
        throw exc::SeqException("cannot return void value from function");
    }
  }

  if (dryrun)
    return;

  IRBuilder<> builder(block);

  if (gen) {
    builder.CreateBr(exit);
  } else {
    if (val) {
      builder.CreateRet(val);
    } else {
      builder.CreateRetVoid();
    }
  }

  /*
   * Can't have anything after the `ret` instruction we just added,
   * so make a new block and return that to the caller.
   */
  block = BasicBlock::Create(block->getContext(), "", block->getParent());
}

// type = nullptr means final yield; empty yields used internally only in
// prefetch transformations
void Func::codegenYield(Value *val, types::Type *type, BasicBlock *&block,
                        bool empty, bool dryrun) {
  if (!gen)
    throw exc::SeqException("cannot yield from a non-generator");

  if (!empty && type && !types::is(type, outType->getBaseType(0)))
    throw exc::SeqException("cannot yield '" + type->getName() +
                            "' from generator yielding '" +
                            outType->getBaseType(0)->getName() + "'");

  if (!empty && val && type && type->is(types::Void))
    throw exc::SeqException("cannot yield void value from generator");

  if (dryrun)
    return;

  LLVMContext &context = block->getContext();
  IRBuilder<> builder(block);

  if (val) {
    assert(promise);
    builder.CreateStore(val, promise);
  }

  Function *suspFn = Intrinsic::getDeclaration(module, Intrinsic::coro_suspend);
  Value *tok = ConstantTokenNone::get(context);
  Value *final = ConstantInt::get(IntegerType::getInt1Ty(context),
                                  (empty || type) ? 0 : 1);
  Value *susp = builder.CreateCall(suspFn, {tok, final});

  /*
   * Can't have anything after the `ret` instruction we just added,
   * so make a new block and return that to the caller.
   */
  block = BasicBlock::Create(block->getContext(), "", block->getParent());

  SwitchInst *inst = builder.CreateSwitch(susp, suspend, 2);
  inst->addCase(ConstantInt::get(IntegerType::getInt8Ty(context), 0), block);
  inst->addCase(ConstantInt::get(IntegerType::getInt8Ty(context), 1), cleanup);

  if (!empty && !type) {
    builder.SetInsertPoint(block);
    builder.CreateUnreachable();
  }
}

Value *Func::codegenYieldExpr(BasicBlock *&block, bool suspend) {
  if (!gen)
    throw exc::SeqException("yield expression in non-generator");

  IRBuilder<> builder(block);
  if (suspend) {
    LLVMContext &context = block->getContext();
    Function *suspFn =
        Intrinsic::getDeclaration(module, Intrinsic::coro_suspend);
    Value *tok = ConstantTokenNone::get(context);
    Value *final = ConstantInt::get(IntegerType::getInt1Ty(context), 0);
    Value *susp = builder.CreateCall(suspFn, {tok, final});

    block = BasicBlock::Create(block->getContext(), "", block->getParent());

    SwitchInst *inst = builder.CreateSwitch(susp, this->suspend, 2);
    inst->addCase(ConstantInt::get(IntegerType::getInt8Ty(context), 0), block);
    inst->addCase(ConstantInt::get(IntegerType::getInt8Ty(context), 1),
                  cleanup);
  }

  builder.SetInsertPoint(block);
  return builder.CreateLoad(promise);
}

bool Func::isGen() { return gen && !prefetch && !interAlign; }

std::vector<std::string> Func::getArgNames() { return argNames; }

Var *Func::getArgVar(std::string name) {
  auto iter = argVars.find(name);
  assert(iter != argVars.end());
  return iter->second;
}

types::FuncType *Func::getFuncType() {
  return types::FuncType::get(inTypes, outType);
}

void Func::setExternal() { external = true; }

void Func::setIns(std::vector<types::Type *> inTypes) {
  this->inTypes = std::move(inTypes);
}

void Func::setOut(types::Type *outType) {
  if (interAlign && !outType->is(types::Void))
    throw exc::SeqException(
        "functions performing inter-sequence alignment cannot return a value",
        getSrcInfo());
  this->outType = outType;
}

void Func::setDefaults(std::vector<Expr *> defaultArgs) {
  this->defaultArgs = std::move(defaultArgs);
}

void Func::setName(std::string name) { this->name = std::move(name); }

void Func::setArgNames(std::vector<std::string> argNames) {
  this->argNames = std::move(argNames);
  assert(inTypes.size() == this->argNames.size());

  argVars.clear();
  for (unsigned i = 0; i < this->argNames.size(); i++)
    argVars.insert({this->argNames[i], new Var(inTypes[i])});
}

<<<<<<< HEAD
std::unordered_map<std::string, Func *> Func::builtins = {};
=======
Func *Func::clone(Generic *ref) {
  if (ref->seenClone(this))
    return (Func *)ref->getClone(this);

  auto *x = new Func();
  ref->addClone(this, x);
  setCloneBase(x, ref);

  std::vector<types::Type *> inTypesCloned;
  for (auto *type : inTypes)
    inTypesCloned.push_back(type->clone(ref));

  std::vector<Expr *> defaultArgsCloned;
  for (auto *expr : defaultArgs)
    defaultArgsCloned.push_back(expr ? expr->clone(ref) : nullptr);

  x->external = external;
  x->name = name;
  x->argNames = argNames;
  x->inTypes = inTypesCloned;
  x->outType = x->outType0 = outType0->clone(ref);
  x->defaultArgs = defaultArgsCloned;
  x->scope = scope->clone(ref);
  x->attributes = attributes;

  std::map<std::string, Var *> argVarsCloned;
  for (auto &e : argVars)
    argVarsCloned.insert({e.first, e.second->clone(ref)});
  x->argVars = argVarsCloned;

  if (parentType)
    x->parentType = parentType->clone(ref);
  if (parentFunc)
    x->parentFunc = parentFunc->clone(ref);
  if (ret)
    x->ret = ret->clone(ref);
  if (yield)
    x->yield = yield->clone(ref);
  x->prefetch = prefetch;
  x->interAlign = interAlign;
  x->gen = gen;
  x->setSrcInfo(getSrcInfo());
  return x;
}

std::unordered_map<std::string, Func *> Func::builtins =
  std::unordered_map<std::string, Func *>();
>>>>>>> ba1fc2ff
Func *Func::getBuiltin(const std::string &name) {
  auto itr = builtins.find(name);

  if (itr == builtins.end()) {
    LOG("[ariya] can't find builtin {}", name);
    assert(false);
  }
  return itr->second;
}

BaseFuncLite::BaseFuncLite(
    std::vector<types::Type *> inTypes, types::Type *outType,
    std::function<llvm::Function *(llvm::Module *)> codegenLambda)
    : BaseFunc(), inTypes(std::move(inTypes)), outType(outType),
      codegenLambda(std::move(codegenLambda)) {}

void BaseFuncLite::codegen(Module *module) {
  func = codegenLambda(module);
  preambleBlock = &*func->getBasicBlockList().begin();
  module = preambleBlock->getModule();
}

types::FuncType *BaseFuncLite::getFuncType() {
  return types::FuncType::get(inTypes, outType);
}<|MERGE_RESOLUTION|>--- conflicted
+++ resolved
@@ -4,8 +4,7 @@
 using namespace llvm;
 
 BaseFunc::BaseFunc()
-    : parentType(nullptr), module(nullptr), preambleBlock(nullptr),
-      func(nullptr) {}
+    : parentType(nullptr), module(nullptr), preambleBlock(nullptr), func(nullptr) {}
 
 bool BaseFunc::isGen() { return false; }
 
@@ -34,11 +33,10 @@
 }
 
 Func::Func()
-    : BaseFunc(), SrcObject(), external(false), name(), inTypes(),
-      outType(types::Void), defaultArgs(), scope(new Block()), argNames(),
-      argVars(), attributes(), parentFunc(nullptr), prefetch(false),
-      interAlign(false), gen(false), promise(nullptr), handle(nullptr),
-      cleanup(nullptr), suspend(nullptr) {
+    : BaseFunc(), SrcObject(), external(false), name(), inTypes(), outType(types::Void),
+      defaultArgs(), scope(new Block()), argNames(), argVars(), attributes(),
+      parentFunc(nullptr), prefetch(false), interAlign(false), gen(false),
+      promise(nullptr), handle(nullptr), cleanup(nullptr), suspend(nullptr) {
   if (!this->argNames.empty())
     assert(this->argNames.size() == this->inTypes.size());
 }
@@ -80,8 +78,7 @@
 
     prefetch = true;
     gen = true;
-    outType =
-        types::GenType::get(outType, types::GenType::GenTypeKind::PREFETCH);
+    outType = types::GenType::get(outType, types::GenType::GenTypeKind::PREFETCH);
   } else if (attr == "inter_align") {
     if (interAlign)
       return;
@@ -96,8 +93,7 @@
     interAlign = true;
     gen = true;
     types::RecordType *yieldType = PipeExpr::getInterAlignYieldType();
-    outType =
-        types::GenType::get(yieldType, types::GenType::GenTypeKind::INTERALIGN);
+    outType = types::GenType::get(yieldType, types::GenType::GenTypeKind::INTERALIGN);
   }
 }
 
@@ -174,16 +170,15 @@
 
   if (hasAttribute("export")) {
     if (parentType || parentFunc)
-      throw exc::SeqException("can only export top-level functions",
-                              getSrcInfo());
+      throw exc::SeqException("can only export top-level functions", getSrcInfo());
     func->setLinkage(GlobalValue::ExternalLinkage);
   } else {
     func->setLinkage(GlobalValue::PrivateLinkage);
   }
   if (hasAttribute("inline")) {
     if (hasAttribute("noinline"))
-      throw exc::SeqException(
-          "function cannot be marked 'inline' and 'noinline'", getSrcInfo());
+      throw exc::SeqException("function cannot be marked 'inline' and 'noinline'",
+                              getSrcInfo());
     func->addFnAttr(Attribute::AttrKind::AlwaysInline);
   }
   if (hasAttribute("noinline")) {
@@ -202,22 +197,21 @@
   Value *id = nullptr;
   if (gen) {
     Function *idFn = Intrinsic::getDeclaration(module, Intrinsic::coro_id);
-    Value *nullPtr =
-        ConstantPointerNull::get(IntegerType::getInt8PtrTy(context));
+    Value *nullPtr = ConstantPointerNull::get(IntegerType::getInt8PtrTy(context));
 
     if (!outType->getBaseType(0)->is(types::Void)) {
-      promise = makeAlloca(outType->getBaseType(0)->getLLVMType(context),
-                           preambleBlock);
+      promise =
+          makeAlloca(outType->getBaseType(0)->getLLVMType(context), preambleBlock);
       promise->setName("promise");
       Value *promiseRaw =
           builder.CreateBitCast(promise, IntegerType::getInt8PtrTy(context));
-      id = builder.CreateCall(
-          idFn, {ConstantInt::get(IntegerType::getInt32Ty(context), 0),
-                 promiseRaw, nullPtr, nullPtr});
+      id = builder.CreateCall(idFn,
+                              {ConstantInt::get(IntegerType::getInt32Ty(context), 0),
+                               promiseRaw, nullPtr, nullPtr});
     } else {
-      id = builder.CreateCall(
-          idFn, {ConstantInt::get(IntegerType::getInt32Ty(context), 0), nullPtr,
-                 nullPtr, nullPtr});
+      id = builder.CreateCall(idFn,
+                              {ConstantInt::get(IntegerType::getInt32Ty(context), 0),
+                               nullPtr, nullPtr, nullPtr});
     }
     id->setName("id");
   }
@@ -236,8 +230,8 @@
   if (gen) {
     allocBlock = BasicBlock::Create(context, "alloc", func);
     builder.SetInsertPoint(allocBlock);
-    Function *sizeFn = Intrinsic::getDeclaration(module, Intrinsic::coro_size,
-                                                 {seqIntLLVM(context)});
+    Function *sizeFn =
+        Intrinsic::getDeclaration(module, Intrinsic::coro_size, {seqIntLLVM(context)});
     Value *size = builder.CreateCall(sizeFn);
     auto *allocFunc = makeAllocFunc(module, false);
     alloc = builder.CreateCall(allocFunc, size);
@@ -251,13 +245,11 @@
     builder.CreateBr(entry);
     builder.SetInsertPoint(entry);
     PHINode *phi = builder.CreatePHI(IntegerType::getInt8PtrTy(context), 2);
-    phi->addIncoming(
-        ConstantPointerNull::get(IntegerType::getInt8PtrTy(context)),
-        preambleBlock);
+    phi->addIncoming(ConstantPointerNull::get(IntegerType::getInt8PtrTy(context)),
+                     preambleBlock);
     phi->addIncoming(alloc, allocBlock);
 
-    Function *beginFn =
-        Intrinsic::getDeclaration(module, Intrinsic::coro_begin);
+    Function *beginFn = Intrinsic::getDeclaration(module, Intrinsic::coro_begin);
     handle = builder.CreateCall(beginFn, {id, phi});
     handle->setName("hdl");
 
@@ -279,8 +271,8 @@
 
     builder.SetInsertPoint(suspend);
     Function *endFn = Intrinsic::getDeclaration(module, Intrinsic::coro_end);
-    builder.CreateCall(
-        endFn, {handle, ConstantInt::get(IntegerType::getInt1Ty(context), 0)});
+    builder.CreateCall(endFn,
+                       {handle, ConstantInt::get(IntegerType::getInt1Ty(context), 0)});
     builder.CreateRet(handle);
 
     exit = BasicBlock::Create(context, "final", func);
@@ -307,8 +299,7 @@
       builder.CreateRetVoid();
     } else {
       // i.e. if there isn't already a return at the end
-      if (scope->stmts.empty() ||
-          !dynamic_cast<Return *>(scope->stmts.back())) {
+      if (scope->stmts.empty() || !dynamic_cast<Return *>(scope->stmts.back())) {
         builder.CreateRet(outType->defaultValue(exitBlock));
       } else {
         builder.CreateUnreachable();
@@ -318,8 +309,7 @@
 
   builder.SetInsertPoint(preambleBlock);
   if (gen) {
-    Function *allocFn =
-        Intrinsic::getDeclaration(module, Intrinsic::coro_alloc);
+    Function *allocFn = Intrinsic::getDeclaration(module, Intrinsic::coro_alloc);
     Value *needAlloc = builder.CreateCall(allocFn, id);
     builder.CreateCondBr(needAlloc, allocBlock, entryActual);
 
@@ -344,8 +334,8 @@
       if ((val && type && !types::is(type, outType)) ||
           (!val && !outType->is(types::Void)))
         throw exc::SeqException("cannot return '" + type->getName() +
-                                "' from function returning '" +
-                                outType->getName() + "'");
+                                "' from function returning '" + outType->getName() +
+                                "'");
 
       if (val && type && type->is(types::Void))
         throw exc::SeqException("cannot return void value from function");
@@ -376,8 +366,8 @@
 
 // type = nullptr means final yield; empty yields used internally only in
 // prefetch transformations
-void Func::codegenYield(Value *val, types::Type *type, BasicBlock *&block,
-                        bool empty, bool dryrun) {
+void Func::codegenYield(Value *val, types::Type *type, BasicBlock *&block, bool empty,
+                        bool dryrun) {
   if (!gen)
     throw exc::SeqException("cannot yield from a non-generator");
 
@@ -402,8 +392,8 @@
 
   Function *suspFn = Intrinsic::getDeclaration(module, Intrinsic::coro_suspend);
   Value *tok = ConstantTokenNone::get(context);
-  Value *final = ConstantInt::get(IntegerType::getInt1Ty(context),
-                                  (empty || type) ? 0 : 1);
+  Value *final =
+      ConstantInt::get(IntegerType::getInt1Ty(context), (empty || type) ? 0 : 1);
   Value *susp = builder.CreateCall(suspFn, {tok, final});
 
   /*
@@ -429,8 +419,7 @@
   IRBuilder<> builder(block);
   if (suspend) {
     LLVMContext &context = block->getContext();
-    Function *suspFn =
-        Intrinsic::getDeclaration(module, Intrinsic::coro_suspend);
+    Function *suspFn = Intrinsic::getDeclaration(module, Intrinsic::coro_suspend);
     Value *tok = ConstantTokenNone::get(context);
     Value *final = ConstantInt::get(IntegerType::getInt1Ty(context), 0);
     Value *susp = builder.CreateCall(suspFn, {tok, final});
@@ -439,8 +428,7 @@
 
     SwitchInst *inst = builder.CreateSwitch(susp, this->suspend, 2);
     inst->addCase(ConstantInt::get(IntegerType::getInt8Ty(context), 0), block);
-    inst->addCase(ConstantInt::get(IntegerType::getInt8Ty(context), 1),
-                  cleanup);
+    inst->addCase(ConstantInt::get(IntegerType::getInt8Ty(context), 1), cleanup);
   }
 
   builder.SetInsertPoint(block);
@@ -457,9 +445,7 @@
   return iter->second;
 }
 
-types::FuncType *Func::getFuncType() {
-  return types::FuncType::get(inTypes, outType);
-}
+types::FuncType *Func::getFuncType() { return types::FuncType::get(inTypes, outType); }
 
 void Func::setExternal() { external = true; }
 
@@ -490,57 +476,8 @@
     argVars.insert({this->argNames[i], new Var(inTypes[i])});
 }
 
-<<<<<<< HEAD
-std::unordered_map<std::string, Func *> Func::builtins = {};
-=======
-Func *Func::clone(Generic *ref) {
-  if (ref->seenClone(this))
-    return (Func *)ref->getClone(this);
-
-  auto *x = new Func();
-  ref->addClone(this, x);
-  setCloneBase(x, ref);
-
-  std::vector<types::Type *> inTypesCloned;
-  for (auto *type : inTypes)
-    inTypesCloned.push_back(type->clone(ref));
-
-  std::vector<Expr *> defaultArgsCloned;
-  for (auto *expr : defaultArgs)
-    defaultArgsCloned.push_back(expr ? expr->clone(ref) : nullptr);
-
-  x->external = external;
-  x->name = name;
-  x->argNames = argNames;
-  x->inTypes = inTypesCloned;
-  x->outType = x->outType0 = outType0->clone(ref);
-  x->defaultArgs = defaultArgsCloned;
-  x->scope = scope->clone(ref);
-  x->attributes = attributes;
-
-  std::map<std::string, Var *> argVarsCloned;
-  for (auto &e : argVars)
-    argVarsCloned.insert({e.first, e.second->clone(ref)});
-  x->argVars = argVarsCloned;
-
-  if (parentType)
-    x->parentType = parentType->clone(ref);
-  if (parentFunc)
-    x->parentFunc = parentFunc->clone(ref);
-  if (ret)
-    x->ret = ret->clone(ref);
-  if (yield)
-    x->yield = yield->clone(ref);
-  x->prefetch = prefetch;
-  x->interAlign = interAlign;
-  x->gen = gen;
-  x->setSrcInfo(getSrcInfo());
-  return x;
-}
-
 std::unordered_map<std::string, Func *> Func::builtins =
-  std::unordered_map<std::string, Func *>();
->>>>>>> ba1fc2ff
+    std::unordered_map<std::string, Func *>();
 Func *Func::getBuiltin(const std::string &name) {
   auto itr = builtins.find(name);
 
