--- conflicted
+++ resolved
@@ -1,13 +1,10 @@
 # Sequence reader in text, line-by-line format.
 type SeqReader(_file: cobj, validate: bool, gzip: bool, copy: bool):
-<<<<<<< HEAD
-    def __new__(path: str, validate: bool, gzip: bool, copy: bool) -> SeqReader:
-=======
     '''
     Parser for a plain txt-based sequence format, with one sequence per line.
     '''
-    def __init__(self: SeqReader, path: str, validate: bool, gzip: bool, copy: bool) -> SeqReader:
->>>>>>> 6866f21a
+
+    def __new__(path: str, validate: bool, gzip: bool, copy: bool) -> SeqReader:
         return (gzopen(path, "r").__raw__() if gzip else open(path, "r").__raw__(), validate, gzip, copy)
 
     @property
