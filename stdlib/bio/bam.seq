# htslib integration
BAM_FPAIRED        =    1
BAM_FPROPER_PAIR   =    2
BAM_FUNMAP         =    4
BAM_FMUNMAP        =    8
BAM_FREVERSE       =   16
BAM_FMREVERSE      =   32
BAM_FREAD1         =   64
BAM_FREAD2         =  128
BAM_FSECONDARY     =  256
BAM_FQCFAIL        =  512
BAM_FDUP           = 1024
BAM_FSUPPLEMENTARY = 2048

AUX_TYPE_INT8      = 1
AUX_TYPE_UINT8     = 2
AUX_TYPE_INT16     = 4
AUX_TYPE_UINT16    = 8
AUX_TYPE_INT32     = 16
AUX_TYPE_UINT32    = 32
AUX_TYPE_FLOAT     = 64
AUX_TYPE_DOUBLE    = 128
AUX_TYPE_CHAR      = 256
AUX_TYPE_STRING    = 512
AUX_TYPE_ARRAY     = 2048

AUX_TYPE_INT = AUX_TYPE_INT8 | AUX_TYPE_UINT8 | AUX_TYPE_INT16 | AUX_TYPE_UINT16 | AUX_TYPE_INT32 | AUX_TYPE_UINT32

from bio.align import CIGAR
from bio.locus import Contig, Locus

from c_htslib import *

# This type must be consistent with htslib:
type _sam_hdr_t(n_targets: i32,
                ignore_sam_err: i32,
                l_text: int,
                target_len: ptr[u32],
                cigar_tab: ptr[byte],
                target_name: ptr[ptr[byte]],
                text: ptr[byte],
                sdict: cobj,
                hrecs: cobj,
                ref_count: u32):
    def contigs(self) -> list[Contig]:
        return [Contig(tid=i, name=str.from_ptr(self.target_name[i]), len=int(self.target_len[i]))
                  for i in range(int(self.n_targets))]

# This type must be consistent with htslib:
type _bam_core_t(_pos: i64,
                 _tid: i32,
                 _bin: u16,
                 _qual: u8,
                 _l_extranul: u8,
                 _flag: u16,
                 _l_qname: u16,
                 _n_cigar: u32,
                 _l_qseq: i32,
                 _mtid: i32,
                 _mpos: i64,
                 _isize: i64):
    def __new__() -> _bam_core_t:
        return (i64(0), i32(0), u16(0), u8(0), u8(0), u16(0), u16(0), u32(0), i32(0), i32(0), i64(0), i64(0))

# This type must be consistent with htslib:
type _bam1_t(core: _bam_core_t,
             id: u64,
             data: ptr[byte],
             l_data: i32,
             m_data: u32,
             mem_policy: u32):
    def __new__() -> _bam1_t:
        BAM_USER_OWNS_STRUCT = 1  # see htslib's sam.h
        return (_bam_core_t(), u64(0), ptr[byte](), i32(0), u32(0), u32(BAM_USER_OWNS_STRUCT))

    def __copy__(self) -> _bam1_t:
        data = ptr[byte](int(self.l_data))
        str.memcpy(data, self.data, int(self.l_data))
        return (self.core, self.id, data, self.l_data, u32(self.l_data), self.mem_policy)

    @property
    def tid(self):
        return int(self.core._tid)

    @property
    def pos(self):
        return int(self.core._pos)

    @property
    def mapq(self):
        return int(self.core._qual)

    @property
    def flag(self):
        return int(self.core._flag)

    @property
    def mtid(self):
        return int(self.core._mtid)

    @property
    def mpos(self):
        return int(self.core._mpos)

    @property
    def isize(self):
        return int(self.core._isize)

type SAMAux(s: ptr[u8]):
    def __bool__(self):
        return bool(self.s)

    def _byte_to_type(t: byte):
        if t == 'c'.ptr[0]:
            return AUX_TYPE_INT8
        if t == 'C'.ptr[0]:
            return AUX_TYPE_UINT8
        if t == 's'.ptr[0]:
            return AUX_TYPE_INT16
        if t == 'S'.ptr[0]:
            return AUX_TYPE_UINT16
        if t == 'i'.ptr[0]:
            return AUX_TYPE_INT32
        if t == 'I'.ptr[0]:
            return AUX_TYPE_UINT32
        if t == 'f'.ptr[0]:
            return AUX_TYPE_FLOAT
        if t == 'd'.ptr[0]:
            return AUX_TYPE_DOUBLE
        if t == 'A'.ptr[0]:
            return AUX_TYPE_CHAR
        if t == 'Z'.ptr[0] or t == 'H'.ptr[0]:
            return AUX_TYPE_STRING
        if t == 'B'.ptr[0]:
            return AUX_TYPE_ARRAY
        raise TypeError("unknown SAM aux type")

    def _type(self: SAMAux):
        return SAMAux._byte_to_type(ptr[byte](self.s)[0])

    def _array_type(self: SAMAux):
        return SAMAux._byte_to_type(ptr[byte](self.s)[1])

    def _check_type(self: SAMAux, mask: int, code: str):
        if not self.s:
            raise ValueError("empty aux field")
        t = self._type()
        if not (t & mask):
            raise TypeError(f"aux tag not of type '{code}'")

    def _check_array_type(self: SAMAux, mask: int, code: str):
        self._check_type(AUX_TYPE_ARRAY, 'B')
        t = self._array_type()
        if not (t & mask):
            raise TypeError(f"aux tag not of array type '{code}'")

    @property
    def tag_type(self: SAMAux):
        '''
        String representing the type of this tag.

          - "int": use ``i`` property for int value
          - "float": use ``f`` property for float value
          - "char": use ``A`` property for byte value
          - "string": use ``Z`` property for string value
          - "array[int]": use ``B_len`` for array length and either ``B2i(index)`` to access elements
          - "array[float]": use ``B_len`` for array length and either ``B2i(index)`` to access elements
        '''
        t = self._type()
        if t & AUX_TYPE_INT:
            return 'int'
        if t & (AUX_TYPE_FLOAT | AUX_TYPE_DOUBLE):
            return 'float'
        if t & AUX_TYPE_CHAR:
            return 'char'
        if t & AUX_TYPE_STRING:
            return 'string'
        if t & AUX_TYPE_ARRAY:
            t = self._array_type()
            if t & AUX_TYPE_INT:
                return 'array[int]'
            if t & (AUX_TYPE_FLOAT | AUX_TYPE_DOUBLE):
                return 'array[float]'
            raise TypeError("invalid aux array type")
        raise TypeError("invalid aux type")

    @property
<<<<<<< HEAD
    def i(self):
        return bam_aux2i(self.s)

    @property
    def f(self):
        return bam_aux2f(self.s)

    @property
    def A(self):
        return bam_aux2A(self.s)

    @property
    def Z(self):
        return str.from_ptr(bam_aux2Z(self.s))

    @property
    def B_len(self):
        return int(bam_auxB_len(self.s))

    def B2i(self, idx: int):
        return bam_auxB2i(self.s, u32(idx))

    def B2f(self, idx: int):
        return bam_auxB2f(self.s, u32(idx))

    def __str__(self):
        return str.from_ptr(bam_aux2Z(self.s))
=======
    def i(self: SAMAux):
        '''
        Int value of this tag
        '''
        self._check_type(AUX_TYPE_INT, 'i')
        return bam_aux2i(self.s)

    @property
    def f(self: SAMAux):
        '''
        Float value of this tag
        '''
        self._check_type(AUX_TYPE_FLOAT | AUX_TYPE_DOUBLE, 'f')
        return bam_aux2f(self.s)

    @property
    def A(self: SAMAux):
        '''
        Byte value of this tag
        '''
        self._check_type(AUX_TYPE_CHAR, 'A')
        return bam_aux2A(self.s)

    @property
    def Z(self: SAMAux):
        '''
        String value of this tag
        '''
        self._check_type(AUX_TYPE_STRING, 'Z')
        return str.from_ptr(bam_aux2Z(self.s))

    @property
    def B_len(self: SAMAux):
        '''
        Array length of this tag
        '''
        self._check_type(AUX_TYPE_ARRAY, 'B')
        return int(bam_auxB_len(self.s))

    def B2i(self: SAMAux, idx: int):
        '''
        `idx`th element of integer array comprising this tag
        '''
        self._check_array_type(AUX_TYPE_INT, 'i')
        if idx > self.B_len:
            raise IndexError('aux array index out of range')
        return bam_auxB2i(self.s, u32(idx))

    def B2f(self: SAMAux, idx: int):
        '''
        `idx`th element of float array comprising this tag
        '''
        self._check_array_type(AUX_TYPE_FLOAT | AUX_TYPE_DOUBLE, 'f')
        if idx > self.B_len:
            raise IndexError('aux array index out of range')
        return bam_auxB2f(self.s, u32(idx))

    def __str__(self: SAMAux):
        return self.Z

    def __len__(self: SAMAux):
        return self.B_len
>>>>>>> 6866f21a

class SAMRecord:
    _htsr: _bam1_t
    _read: seq
    _qual: str

    def __init__(self, htslib_record: _bam1_t):
        self._htsr = htslib_record
        self._read = s''
        self._qual = ''

    @property
<<<<<<< HEAD
    def name(self):
        return str(self._htsr.data, int(self._htsr.core._l_qname) - int(self._htsr.core._l_extranul) - 1)

    @property
    def query_name(self):
=======
    def name(self: SAMRecord):
        '''
        Read name of this record
        '''
        return str(self._htsr.data, int(self._htsr.core._l_qname) - int(self._htsr.core._l_extranul) - 1)

    @property
    def query_name(self: SAMRecord):
        '''
        Alias of `name`
        '''
>>>>>>> 6866f21a
        return self.name

    @property
    def read(self):
        if not self._read:
            hts_seq = self._htsr.data + ((int(self._htsr.core._n_cigar) << 2) + int(self._htsr.core._l_qname))
            n = int(self._htsr.core._l_qseq)
            seq_nt16_str = "=ACMGRSVTWYHKDBN"  # see htslib's hts.c
            buf = ptr[byte](n)
            i = 0
            while i < n:
                buf[i] = seq_nt16_str.ptr[int(hts_seq[i>>1]) >> ((~i&1)<<2) & 0xf]
                i += 1
            self._read = seq(buf, n)
        assert self._read.len >= 0
        return self._read

    @property
<<<<<<< HEAD
    def seq(self):
        return self.read

    @property
    def qual(self):
=======
    def seq(self: SAMRecord):
        '''
        Record sequence
        '''
        return self.read

    @property
    def qual(self: SAMRecord):
        '''
        Record quality string
        '''
>>>>>>> 6866f21a
        if not self._qual:
            hts_qual = self._htsr.data + ((int(self._htsr.core._n_cigar) << 2) + int(self._htsr.core._l_qname) + ((int(self._htsr.core._l_qseq) + 1) >> 1))
            n = int(self._htsr.core._l_qseq)
            buf = ptr[byte](n)
            i = 0
            while i < n:
                buf[i] = byte(int(hts_qual[i]) + 33)
                i += 1
            self._qual = str(buf, n)
        return self._qual

    @property
<<<<<<< HEAD
    def cigar(self):
        return CIGAR(ptr[u32](self._htsr.data + int(self._htsr.core._l_qname)), int(self._htsr.core._n_cigar))

    @property
    def tid(self):
        return self._htsr.tid

    @property
    def pos(self):
        return self._htsr.pos

    @property
    def locus(self):
=======
    def cigar(self: SAMRecord):
        '''
        Record `CIGAR`
        '''
        return CIGAR(ptr[u32](self._htsr.data + int(self._htsr.core._l_qname)), int(self._htsr.core._n_cigar))

    @property
    def tid(self: SAMRecord):
        '''
        Record contig ID
        '''
        return self._htsr.tid

    @property
    def flag(self: SAMRecord):
        '''
        Record flag
        '''
        return self._htsr.flag

    @property
    def pos(self: SAMRecord):
        '''
        Record position (0-based)
        '''
        return self._htsr.pos

    @property
    def locus(self: SAMRecord):
        '''
        Record `Locus` consisting of `tid` and `pos`
        '''
>>>>>>> 6866f21a
        pos = self.pos
        return Locus(self.tid, -pos if self.reversed else pos)

    @property
<<<<<<< HEAD
    def mate_tid(self):
        return self._htsr.mtid

    @property
    def mate_pos(self):
        return self._htsr.mpos

    @property
    def mate_locus(self):
=======
    def mate_tid(self: SAMRecord):
        '''
        Contig ID in mate's record
        '''
        return self._htsr.mtid

    @property
    def mate_pos(self: SAMRecord):
        '''
        Position in mate's record (0-based)
        '''
        return self._htsr.mpos

    @property
    def mate_locus(self: SAMRecord):
        '''
        Record `Locus` of mate's record consisting of `mate_tid` and `mate_pos`
        '''
>>>>>>> 6866f21a
        pos = self.mate_pos
        return Locus(self.mate_tid, -pos if self.mate_reversed else pos)

    @property
<<<<<<< HEAD
    def mapq(self):
        return self._htsr.mapq

    @property
    def insert_size(self):
        return self._htsr.isize

    @property
    def paired(self):
        return self._htsr.flag & BAM_FREVERSE != 0

    @property
    def proper_pair(self):
        return self._htsr.flag & BAM_FPROPER_PAIR != 0

    @property
    def unmapped(self):
        return self._htsr.flag & BAM_FUNMAP != 0

    @property
    def mate_unmapped(self):
        return self._htsr.flag & BAM_FMUNMAP != 0

    @property
    def reversed(self):
        return self._htsr.flag & BAM_FREVERSE != 0

    @property
    def mate_reversed(self):
        return self._htsr.flag & BAM_FMREVERSE != 0

    @property
    def read1(self):
        return self._htsr.flag & BAM_FREAD1 != 0

    @property
    def read2(self):
        return self._htsr.flag & BAM_FREAD2 != 0

    @property
    def secondary(self):
        return self._htsr.flag & BAM_FSECONDARY != 0

    @property
    def qc_fail(self):
        return self._htsr.flag & BAM_FQCFAIL != 0

    @property
    def duplicate(self):
        return self._htsr.flag & BAM_FDUP != 0

    @property
    def supplementary(self):
        return self._htsr.flag & BAM_FSUPPLEMENTARY != 0

    def aux(self, tag: str):
=======
    def mapq(self: SAMRecord):
        '''
        Record's mapping quality
        '''
        return self._htsr.mapq

    @property
    def insert_size(self: SAMRecord):
        '''
        Record's insert size
        '''
        return self._htsr.isize

    @property
    def paired(self: SAMRecord):
        '''
        Whether this record is paired
        '''
        return self._htsr.flag & BAM_FREVERSE != 0

    @property
    def proper_pair(self: SAMRecord):
        '''
        Whether this record and its pair form a proper pair
        '''
        return self._htsr.flag & BAM_FPROPER_PAIR != 0

    @property
    def unmapped(self: SAMRecord):
        '''
        Whether this record is unmapped
        '''
        return self._htsr.flag & BAM_FUNMAP != 0

    @property
    def mate_unmapped(self: SAMRecord):
        '''
        Whether mate's record is unmapped
        '''
        return self._htsr.flag & BAM_FMUNMAP != 0

    @property
    def reversed(self: SAMRecord):
        '''
        Whether this record is reverse complemented on the reference
        '''
        return self._htsr.flag & BAM_FREVERSE != 0

    @property
    def mate_reversed(self: SAMRecord):
        '''
        Whether this record's mate is reverse complemented on the reference
        '''
        return self._htsr.flag & BAM_FMREVERSE != 0

    @property
    def read1(self: SAMRecord):
        '''
        Whether this is the first read in the pair
        '''
        return self._htsr.flag & BAM_FREAD1 != 0

    @property
    def read2(self: SAMRecord):
        '''
        Whether this is the second read in the pair
        '''
        return self._htsr.flag & BAM_FREAD2 != 0

    @property
    def secondary(self: SAMRecord):
        '''
        Whether this is a seconday alignment
        '''
        return self._htsr.flag & BAM_FSECONDARY != 0

    @property
    def qc_fail(self: SAMRecord):
        '''
        Whether this record failed quality control checks
        '''
        return self._htsr.flag & BAM_FQCFAIL != 0

    @property
    def duplicate(self: SAMRecord):
        '''
        Whether this record is marked as a duplicate
        '''
        return self._htsr.flag & BAM_FDUP != 0

    @property
    def supplementary(self: SAMRecord):
        '''
        Whether this record is supplementary
        '''
        return self._htsr.flag & BAM_FSUPPLEMENTARY != 0

    @property
    def endpos(self: SAMRecord):
        '''
        The rightmost base position of an alignment on the reference genome
        '''
        b = self._htsr
        return bam_endpos(cobj(__ptr__(b)))

    def aux(self: SAMRecord, tag: str):
        '''
        Returns the auxiliary tag with the specified key.
        '''
>>>>>>> 6866f21a
        if len(tag) != 2:
            raise ValueError(f"SAM aux tags are exactly two characters in length (got: tag of length {len(tag)})")
        tag_arr = (tag.ptr[0], tag.ptr[1])
        '''
        hts_aux = (self._htsr.data +
                    ((int(self._htsr.core._n_cigar) << 2) +
                     int(self._htsr.core._l_qname) +
                     ((int(self._htsr.core._l_qseq) + 1) >> 1) +
                     int(self._htsr.core._l_qseq)))
        n = int(self._htsr.l_data) - (int(self._hts.core._n_cigar) << 2) - int(self._htsr.core._l_qname) -
            int(self._htsr.core._l_qseq) - ((int(self._htsr.core._l_qseq) + 1) >> 1)
        '''
        return SAMAux(bam_aux_get(self.__raw__(), __ptr__(tag_arr).as_byte()))

class BAMReader:
    _aln: _bam1_t
    _copy: bool
    _file: cobj
    _idx: cobj
    _hdr: cobj
    _itr: cobj
    _contigs: list[Contig]

    def __init__(self, path: str, region: str, copy: bool):
        path_c_str, region_c_str = path.c_str(), region.c_str()

        file = hts_open(path_c_str, "rb".c_str())
        if not file:
            raise IOError("file " + path + " could not be opened")

        idx = sam_index_load(file, path_c_str)
        if not idx:
            hts_close(file)
            raise IOError("unable to open BAM/CRAM index for " + path)

        hdr = sam_hdr_read(file)
        itr = sam_itr_querys(idx, hdr, region_c_str)

        if not hdr or not itr:
            hts_close(file)
            raise IOError("unable to seek to region " + region + " in " + path)

        self._aln = _bam1_t()
        self._copy = copy
        self._file = file
        self._idx = idx
        self._hdr = hdr
        self._itr = itr
        self._contigs = ptr[_sam_hdr_t](hdr)[0].contigs()

    def seek(self, region: str):
        if self._itr:
            hts_itr_destroy(self._itr)
        self._itr = sam_itr_querys(self._idx, self._hdr, region.c_str())
        if not self._itr:
            hts_close(self._file)
            raise IOError("unable to seek to region " + region)

    def _ensure_open(self):
        if not self._file:
            raise IOError("I/O operation on closed BAM/CRAM file")

    def __blocks__(self, size: int):
        from bio.block import _blocks
        return _blocks(self.__iter__(), size)

    def __seqs__(self):
        for rec in self:
            yield rec.seq

    def __iter__(self):
        self._ensure_open()
        while sam_itr_next(self._file, self._itr, self.__raw__()) >= 0:
            yield SAMRecord(copy(self._aln) if self._copy else self._aln)
        if self._itr:
            hts_itr_destroy(self._itr)
            self._itr = cobj()

    def close(self):
        bam_destroy1(self.__raw__())

        if self._itr:
            hts_itr_destroy(self._itr)

        if self._idx:
            hts_idx_destroy(self._idx)

        if self._hdr:
            sam_hdr_destroy(self._hdr)

        if self._file:
            hts_close(self._file)

        self._itr = cobj()
        self._idx = cobj()
        self._hdr = cobj()
        self._file = cobj()

    def __enter__(self):
        pass

    def __exit__(self):
        self.close()

    def contigs(self):
        return self._contigs

    def contig(self, rid: int):
        return self._contigs[rid]

class SAMReader:
    _aln: _bam1_t
    _copy: bool
    _file: cobj
    _hdr: cobj
    _contigs: list[Contig]

    def __init__(self, path: str, copy: bool):
        path_c_str = path.c_str()

        file = hts_open(path_c_str, "r".c_str())
        if not file:
            raise IOError("file " + path + " could not be opened")

        hdr = sam_hdr_read(file)
        self._aln = _bam1_t()
        self._copy = copy
        self._file = file
        self._hdr = hdr
        self._contigs = ptr[_sam_hdr_t](hdr)[0].contigs()

    def _ensure_open(self):
        if not self._file:
            raise IOError("I/O operation on closed SAM file")

    def __seqs__(self):
        for rec in self:
            yield rec.seq

    def __iter__(self):
        self._ensure_open()
        while True:
            status = int(sam_read1(self._file, self._hdr, self.__raw__()))
            if status >= 0:
                yield SAMRecord(copy(self._aln) if self._copy else self._aln)
            elif status == -1:
                break
            else:
                raise IOError("SAM read failed with status: " + str(status))
        self.close()

    def __blocks__(self, size: int):
        from bio.block import _blocks
        return _blocks(self.__iter__(), size)

    def close(self):
        bam_destroy1(self.__raw__())

        if self._hdr:
            sam_hdr_destroy(self._hdr)

        if self._file:
            hts_close(self._file)

        self._file = cobj()
        self._hdr = cobj()

    def __enter__(self):
        pass

    def __exit__(self):
        self.close()

    def contigs(self):
        return self._contigs

    def contig(self, rid: int):
        return self._contigs[rid]

CRAMReader = BAMReader

def SAM(path: str, copy: bool = True):
    return SAMReader(path, copy)

def BAM(path: str, region: str = ".", copy: bool = True):
    return BAMReader(path, region, copy)

def CRAM(path: str, region: str = ".", copy: bool = True):
    return CRAMReader(path, region, copy)<|MERGE_RESOLUTION|>--- conflicted
+++ resolved
@@ -185,36 +185,7 @@
         raise TypeError("invalid aux type")
 
     @property
-<<<<<<< HEAD
     def i(self):
-        return bam_aux2i(self.s)
-
-    @property
-    def f(self):
-        return bam_aux2f(self.s)
-
-    @property
-    def A(self):
-        return bam_aux2A(self.s)
-
-    @property
-    def Z(self):
-        return str.from_ptr(bam_aux2Z(self.s))
-
-    @property
-    def B_len(self):
-        return int(bam_auxB_len(self.s))
-
-    def B2i(self, idx: int):
-        return bam_auxB2i(self.s, u32(idx))
-
-    def B2f(self, idx: int):
-        return bam_auxB2f(self.s, u32(idx))
-
-    def __str__(self):
-        return str.from_ptr(bam_aux2Z(self.s))
-=======
-    def i(self: SAMAux):
         '''
         Int value of this tag
         '''
@@ -222,7 +193,7 @@
         return bam_aux2i(self.s)
 
     @property
-    def f(self: SAMAux):
+    def f(self):
         '''
         Float value of this tag
         '''
@@ -230,7 +201,7 @@
         return bam_aux2f(self.s)
 
     @property
-    def A(self: SAMAux):
+    def A(self):
         '''
         Byte value of this tag
         '''
@@ -238,7 +209,7 @@
         return bam_aux2A(self.s)
 
     @property
-    def Z(self: SAMAux):
+    def Z(self):
         '''
         String value of this tag
         '''
@@ -246,14 +217,14 @@
         return str.from_ptr(bam_aux2Z(self.s))
 
     @property
-    def B_len(self: SAMAux):
+    def B_len(self):
         '''
         Array length of this tag
         '''
         self._check_type(AUX_TYPE_ARRAY, 'B')
         return int(bam_auxB_len(self.s))
 
-    def B2i(self: SAMAux, idx: int):
+    def B2i(self, idx: int):
         '''
         `idx`th element of integer array comprising this tag
         '''
@@ -262,7 +233,7 @@
             raise IndexError('aux array index out of range')
         return bam_auxB2i(self.s, u32(idx))
 
-    def B2f(self: SAMAux, idx: int):
+    def B2f(self, idx: int):
         '''
         `idx`th element of float array comprising this tag
         '''
@@ -271,12 +242,11 @@
             raise IndexError('aux array index out of range')
         return bam_auxB2f(self.s, u32(idx))
 
-    def __str__(self: SAMAux):
+    def __str__(self):
         return self.Z
 
-    def __len__(self: SAMAux):
+    def __len__(self):
         return self.B_len
->>>>>>> 6866f21a
 
 class SAMRecord:
     _htsr: _bam1_t
@@ -289,25 +259,17 @@
         self._qual = ''
 
     @property
-<<<<<<< HEAD
     def name(self):
+        '''
+        Read name of this record
+        '''
         return str(self._htsr.data, int(self._htsr.core._l_qname) - int(self._htsr.core._l_extranul) - 1)
 
     @property
     def query_name(self):
-=======
-    def name(self: SAMRecord):
-        '''
-        Read name of this record
-        '''
-        return str(self._htsr.data, int(self._htsr.core._l_qname) - int(self._htsr.core._l_extranul) - 1)
-
-    @property
-    def query_name(self: SAMRecord):
         '''
         Alias of `name`
         '''
->>>>>>> 6866f21a
         return self.name
 
     @property
@@ -326,25 +288,17 @@
         return self._read
 
     @property
-<<<<<<< HEAD
     def seq(self):
+        '''
+        Record sequence
+        '''
         return self.read
 
     @property
     def qual(self):
-=======
-    def seq(self: SAMRecord):
-        '''
-        Record sequence
-        '''
-        return self.read
-
-    @property
-    def qual(self: SAMRecord):
         '''
         Record quality string
         '''
->>>>>>> 6866f21a
         if not self._qual:
             hts_qual = self._htsr.data + ((int(self._htsr.core._n_cigar) << 2) + int(self._htsr.core._l_qname) + ((int(self._htsr.core._l_qseq) + 1) >> 1))
             n = int(self._htsr.core._l_qseq)
@@ -357,150 +311,64 @@
         return self._qual
 
     @property
-<<<<<<< HEAD
     def cigar(self):
+        '''
+        Record `CIGAR`
+        '''
         return CIGAR(ptr[u32](self._htsr.data + int(self._htsr.core._l_qname)), int(self._htsr.core._n_cigar))
 
     @property
     def tid(self):
+        '''
+        Record contig ID
+        '''
         return self._htsr.tid
 
     @property
+    def flag(self):
+        '''
+        Record flag
+        '''
+        return self._htsr.flag
+
+    @property
     def pos(self):
+        '''
+        Record position (0-based)
+        '''
         return self._htsr.pos
 
     @property
     def locus(self):
-=======
-    def cigar(self: SAMRecord):
-        '''
-        Record `CIGAR`
-        '''
-        return CIGAR(ptr[u32](self._htsr.data + int(self._htsr.core._l_qname)), int(self._htsr.core._n_cigar))
-
-    @property
-    def tid(self: SAMRecord):
-        '''
-        Record contig ID
-        '''
-        return self._htsr.tid
-
-    @property
-    def flag(self: SAMRecord):
-        '''
-        Record flag
-        '''
-        return self._htsr.flag
-
-    @property
-    def pos(self: SAMRecord):
-        '''
-        Record position (0-based)
-        '''
-        return self._htsr.pos
-
-    @property
-    def locus(self: SAMRecord):
         '''
         Record `Locus` consisting of `tid` and `pos`
         '''
->>>>>>> 6866f21a
         pos = self.pos
         return Locus(self.tid, -pos if self.reversed else pos)
 
     @property
-<<<<<<< HEAD
     def mate_tid(self):
+        '''
+        Contig ID in mate's record
+        '''
         return self._htsr.mtid
 
     @property
     def mate_pos(self):
+        '''
+        Position in mate's record (0-based)
+        '''
         return self._htsr.mpos
 
     @property
     def mate_locus(self):
-=======
-    def mate_tid(self: SAMRecord):
-        '''
-        Contig ID in mate's record
-        '''
-        return self._htsr.mtid
-
-    @property
-    def mate_pos(self: SAMRecord):
-        '''
-        Position in mate's record (0-based)
-        '''
-        return self._htsr.mpos
-
-    @property
-    def mate_locus(self: SAMRecord):
         '''
         Record `Locus` of mate's record consisting of `mate_tid` and `mate_pos`
         '''
->>>>>>> 6866f21a
         pos = self.mate_pos
         return Locus(self.mate_tid, -pos if self.mate_reversed else pos)
 
     @property
-<<<<<<< HEAD
-    def mapq(self):
-        return self._htsr.mapq
-
-    @property
-    def insert_size(self):
-        return self._htsr.isize
-
-    @property
-    def paired(self):
-        return self._htsr.flag & BAM_FREVERSE != 0
-
-    @property
-    def proper_pair(self):
-        return self._htsr.flag & BAM_FPROPER_PAIR != 0
-
-    @property
-    def unmapped(self):
-        return self._htsr.flag & BAM_FUNMAP != 0
-
-    @property
-    def mate_unmapped(self):
-        return self._htsr.flag & BAM_FMUNMAP != 0
-
-    @property
-    def reversed(self):
-        return self._htsr.flag & BAM_FREVERSE != 0
-
-    @property
-    def mate_reversed(self):
-        return self._htsr.flag & BAM_FMREVERSE != 0
-
-    @property
-    def read1(self):
-        return self._htsr.flag & BAM_FREAD1 != 0
-
-    @property
-    def read2(self):
-        return self._htsr.flag & BAM_FREAD2 != 0
-
-    @property
-    def secondary(self):
-        return self._htsr.flag & BAM_FSECONDARY != 0
-
-    @property
-    def qc_fail(self):
-        return self._htsr.flag & BAM_FQCFAIL != 0
-
-    @property
-    def duplicate(self):
-        return self._htsr.flag & BAM_FDUP != 0
-
-    @property
-    def supplementary(self):
-        return self._htsr.flag & BAM_FSUPPLEMENTARY != 0
-
-    def aux(self, tag: str):
-=======
     def mapq(self: SAMRecord):
         '''
         Record's mapping quality
@@ -610,7 +478,6 @@
         '''
         Returns the auxiliary tag with the specified key.
         '''
->>>>>>> 6866f21a
         if len(tag) != 2:
             raise ValueError(f"SAM aux tags are exactly two characters in length (got: tag of length {len(tag)})")
         tag_arr = (tag.ptr[0], tag.ptr[1])
